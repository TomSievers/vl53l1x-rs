--- conflicted
+++ resolved
@@ -44,11 +44,7 @@
 #![warn(missing_docs)]
 
 use core::fmt::Debug;
-<<<<<<< HEAD
-use embedded_hal::blocking::i2c::{WriteIter, WriteRead};
-=======
 use comm::{Read, Write};
->>>>>>> a8202b98
 use roi::{ROICenter, ROI};
 use threshold::{Threshold, Window};
 use cfg_if::cfg_if;
@@ -78,13 +74,8 @@
     /// Error occured during write operation with underlying fault from I2C implementation.
     WriteError(<T as Write>::Error),
     /// Error occured during write read operation with underlying fault from I2C implementation.
-<<<<<<< HEAD
-    WriteReadError(<T as WriteRead>::Error),
+    WriteReadError(<T as Read>::Error),
     /// The timing budget is invalid.
-=======
-    WriteReadError(<T as Read>::Error),
-    /// The timing budget given is an invalid value.
->>>>>>> a8202b98
     InvalidTimingBudget,
     /// The distance mode is invalid.
     InvalidDistanceMode,
@@ -334,34 +325,17 @@
     ];
 
     /// Write bytes to register at address of variable length.
-<<<<<<< HEAD
-    ///
-=======
     /// (Number of bytes is limited to 4 for non iterator implementations)
-    /// 
->>>>>>> a8202b98
+    ///
     /// # Arguments
     ///
     /// * `address` - Address of the register to write to.
     /// * `iter` - Iterator of bytes that will be written at the address.
     /// * `i2c` - I2C instance used for communication.
-<<<<<<< HEAD
-    pub fn write_bytes<B>(&mut self, address: Register, iter: B) -> Result<(), Error<T>>
-    where
-        B: IntoIterator<Item = u8>,
-    {
-        let address = (address as u16).to_be_bytes();
-
-        if let Err(e) = self
-            .i2c
-            .write(self.address, address.into_iter().chain(iter))
-        {
-=======
     pub fn write_bytes<R>(&mut self, address: R, bytes: &[u8]) -> Result<(), Error<T>> 
     where R : Into<[u8; 2]>
     {
         if let Err(e) = self.i2c.write_registers(self.address, address.into(), bytes.into()) {
->>>>>>> a8202b98
             return Err(Error::WriteError(e));
         }
 
@@ -375,18 +349,10 @@
     /// * `address` - Address of the register to read from.
     /// * `bytes` - Mutable slice that read data will be written to.
     /// * `i2c` - I2C instance used for communication.
-<<<<<<< HEAD
-    pub fn read_bytes(&mut self, address: Register, bytes: &mut [u8]) -> Result<(), Error<T>> {
-        if let Err(e) = self
-            .i2c
-            .write_read(self.address, &(address as u16).to_be_bytes(), bytes)
-        {
-=======
     pub fn read_bytes<R>(&mut self, address: R, bytes: &mut [u8]) -> Result<(), Error<T>> 
     where R: Into<[u8; 2]>
     {
         if let Err(e) = self.i2c.read_registers(self.address, address.into(), bytes) {
->>>>>>> a8202b98
             return Err(Error::WriteReadError(e));
         }
         
@@ -443,16 +409,11 @@
         self.clear_interrupt()?;
         self.stop_ranging()?;
 
-<<<<<<< HEAD
-        self.write_bytes(Register::VHV_CONFIG__TIMEOUT_MACROP_LOOP_BOUND, [0x09])?;
-        self.write_bytes(Register::VHV_CONFIG__INIT, [0])?;
-=======
         self.write_bytes(
             Register::VHV_CONFIG__TIMEOUT_MACROP_LOOP_BOUND,
             &[0x09],
         )?;
         self.write_bytes(Register::VHV_CONFIG__INIT, &[0])?;
->>>>>>> a8202b98
 
         Ok(())
     }
@@ -567,10 +528,6 @@
             },
         };
 
-<<<<<<< HEAD
-        self.write_bytes(Register::RANGE_CONFIG__TIMEOUT_MACROP_A_HI, a.to_be_bytes())?;
-        self.write_bytes(Register::RANGE_CONFIG__TIMEOUT_MACROP_B_HI, b.to_be_bytes())?;
-=======
         self.write_bytes(
             Register::RANGE_CONFIG__TIMEOUT_MACROP_A_HI,
             &a.to_be_bytes(),
@@ -579,7 +536,6 @@
             Register::RANGE_CONFIG__TIMEOUT_MACROP_B_HI,
             &b.to_be_bytes(),
         )?;
->>>>>>> a8202b98
 
         Ok(())
     }
@@ -681,14 +637,10 @@
 
         let val = ((clock_pll * milliseconds) as f32 * 1.075f32) as u32;
 
-<<<<<<< HEAD
-        self.write_bytes(Register::SYSTEM__INTERMEASUREMENT_PERIOD, val.to_be_bytes())?;
-=======
         self.write_bytes(
             Register::SYSTEM__INTERMEASUREMENT_PERIOD,
             &val.to_be_bytes(),
         )?;
->>>>>>> a8202b98
 
         Ok(())
     }
